# Change Log
All notable changes to this project will be documented in this file.

## [Unreleased]
### Added 
- WindowsForms and Wpf support .NET Core 3.0 (#1331)
- Added .NET Core port of PngExporter
- New PolarPlot filling the full plot area (#1056)
- Support for three colors in histogram series (#1305)
- Command to copy plot to the clipboard in Windows Forms (Ctrl-C) (#1297)
- Added Avalonia based renderer and control library (based off OxyPlot.Wpf).
- New `InterpolationAlgorithm` property in LineSeries and PolylineAnnotation (#494)
- Catmull-Rom spline interpolation algorithms (#494)
- FontSize, FontWeight and FontFamily on Wpf.TextAnnotation (#1023)
- RectangleSeries (#1060)
- InvalidNumberColor on Wpf.LinearColorAxis (#1087)
- ContinuousHistogramSeries (#1145)
- Multiline text support for PortableDocumentFont (#1146)
- Workaround for text vertical alignment in SVG Export to accomodate viewers which don't support dominant-baseline (#459, #1198)
- Issues Example demonstrating the rendering of Line and Arrow annotations with all LineStyles (#1312)
- Add support for transposed (X and Y axis switched) plots with XYAxisSeries (#1334)
- Add Color property to HistogramItem (#1347)
- Example issue of Windows Forms clipping the last line of rendered text (#1124, #1385)

### Changed
- Let Gtk# PlotView show up in Ui editor ToolBox of MonoDevelop and XamarinStudio (#1071)
- OxyPlot.Core changed to target netstandard 1.0 and net45 (#946, #1147)
- OxyPlot.ExampleLibrary changed to target netstandard 1.0 and net45 (#946, #1147)
- OxyPlot.Wpf, OxyPlot.WindowsForms, OxyPlot.Pdf changet to .NET 4.5.2 (#946)
- Place label below negative ColumnSeries (#1119)
- Use PackageReference instead of packages.config
- Migrated NUnit v2 to v3 and added test adapter
- TrackerControl reuses existing ContentControl when a new hit tracker result uses the same template as the currently shown tracker (#1281)
- Add Count to HistogramSeries (#1347)
- Overhaul HistogramHelpers (#1345)
- Remove unused LabelFontSize property from HistogramSeries (#1309)
- OxyPlot.Windows (UWP) moved to oxyplot-uwp repository (#1378)

### Deprecated
- OxyPlot.WP8 package. Use OxyPlot.Windows instead (#996)

### Removed
- The `Smooth` property in LineSeries and PolylineAnnotation (#494)
- Support for Silverlight (#1049)
- Support for WP8 (#1050)
- Support for NET40 (#960)
- Support for Windows8 (#1103)

### Fixed
- Manipulation when using touch is not working in Windows (#1011)
- Ensure a suitable folder is used when creating a temporary file for PNG export in Oxyplot.GtkSharp (#1034)
- RangeColorAxis is not rendered correctly if the axis is reversed (#1035)
- OxyMouseEvents not caught due to InvalidatePlot() in WPF (#382)
- SharpDX DrawText passed degrees to Matrix3x2.Rotation that requires radians (#1075)
- When Color Property of LineSeries is set Markers are not shown (#937)
- Change from linear to logarithmic axis does not work (#1067)
- OxyPalette.Interpolate() throws exception when paletteSize = 1 (#1068)
- Infinite loop in LineAnnotation (#1029)
- OverflowException when zoomed in on logarithmic axis (#1090)
- ScatterSeries with DateTimeAxis/TimeSpanAxis (#1132)
- Exporting TextAnnotation with TextColor having 255 alpha to SVG produces opaque text (#1160)
- Chart is not updated when top and bottom are not visible (#1219)
- Candle overlap each candle (#623)
- CandleStick is overlapped when item.open == item.close in the CandleStickAndVolumeSeries (#1245)
- Out of memory exception and performance issue with Catmull-Rom Spline (#1237)
- Cache and Dispose Brush and Pen objects used by GraphicsRenderContext (#1230)
- Add checks for non-positive StrokeThickess and LineStyle.None in various places (#1312)
- Fixed references to RectangleItem in HistogramSeries
- Fix AxisChangedEventArgs.DeltaMaximum in Axes.Reset (#1306)
- Fixed Tracker for RectangleBarSeries (#1171)
- RectangleSeries doesn't render Labels (related to #1334)
- LineSeries line legend placement with reversed X axis (related to #1334)
- HistogramSeries label placement inconsistent (related to #1334)
- TwoColorLineSeries and ThreeColorLineSeries don't work with reversed Y axis (related to #1334)
- Fixed issue with svg always containing the xml headers (#1212)
- In WPF, make sure the axes are initalized when the Model is set before the PlotView has been loaded (#1303)
- Fixed MinimumSegmentLength not working for LineSeries (#1044)
- Fixed rendering issues with MagnitudeAxisFullPlotArea (#1364)
<<<<<<< HEAD
- OxyPlot.Core.Drawing PngExporter Export to Stream background (#1382)
=======
- Fixed Winforms clipping last line of rendered text (#1124, #1385)
>>>>>>> 002f3810

## [1.0.0] - 2016-09-11
### Added
- Added OxyPlot.SharpDX.Wpf NuGet package
- Added DirectX 9.1-10.1 feature level support for SharpDX renderer
- Added SharpDX based renderer and WPF control with SharpDX render (#124)
- Added MinimumMajorStep and MinimumMinorStep to Axes.Axis (#816)
- Added support for vertical X axis to HeatMapSeries (#535)
- Added fall-back rectangle rendering to HeatMapSeries (#801)
- Added logarithmic HeatMapSeries support (#802) and example
- Axis.MaximumRange to limit the zoom (#401)
- Added OxyPlot.Mobile NuGet package to combine the mobile platforms into a single package (#362)
- Support for XWT (#295)
- TwoColorAreaSeries (#299)
- Delta values in AxisChangedEventArgs (#276)
- Git source server (added GitLink build step) (#267,#266)
- iOS PlotView ZoomThreshold/AllowPinchPastZero for use with KeepAspectRatioWhenPinching=false (#359)
- CandleStickAndVolumeSeries and VolumeSeries (#377)
- Axis.DesiredSize property (#383)
- WPF wrapper for BoxPlotSeries (#434)
- Capability to display mean value to BoxPlotSeries (#440)
- LinearBarSeries for WPF (#506)
- TitleToolTip in PlotModel (#508)
- TextColor property on WPF Axis (#452)
- ThreeColorLineSeries (#378)
- CI of the Xamarin.Android, Xamarin.iOS and Xamarin.Forms packages (#274)
- PlotModel.LegendLineSpacing (#622)
- Legend rendering for LinearBarSeries (#663)
- LegendMaxHeight property in PlotModel and Wpf.Plot (#668)
- Support for a Xamarin Forms UWP project with sample app (#697)
- ListBuilder for building lists by reflection (#705)
- F# example (#699)
- Support for discontinuities in AreaSeries (#215)
- Support for Windows Universal 10.0 apps (#615)
- Support Unicode in OxyPlot.Pdf (#789)
- TouchTrackerManipulator (#787)
- Extracted visible window search code from CandleStickSeries and made a generic version in XYSeries. Used it to optimize AreaSeries performance. (#834)
- Optimized rendering performance of RectangleBarSeries (#834).
- PdfExporter implementing IExporter (#845)
- Color minor and major ticks differently (#417)
- Support for PieSeries in OxyPlot.Wpf (#878)
- Filter in example browser (#118)
- Support for tooltips on WPF annotations
- Support for tracker in OxyPlot.GtkSharp
- Improve tracker style (Windows Forms) (#106)
- Font rendering in OxyPlot.GtkSharp improved by using Pango (#972)
- Improved LineSeries performance (#834)
- Fixed bug causing axes titles to not display in OxyPlot.GtkSharp (#989)

### Changed
- Fixed closing file stream for PdfReportWriter when PdfReportWriter is closed or disposed of. (#892)
- Renamed OxyPlot.WindowsUniversal to OxyPlot.Windows (#242)
- Changed OxyPlot.Xamarin.Forms to require OxyPlot.Mobile dependency instead of each separate NuGet. (#362)
- Renamed OxyPlot.XamarinIOS to OxyPlot.MonoTouch (#327)
- Renamed OxyPlot.XamarinAndroid to OxyPlot.Xamarin.Android (#327)
- Renamed OxyPlot.XamarinForms to OxyPlot.Xamarin.Forms (#327)
- Renamed OxyPlot.XamarinForms.iOS to OxyPlot.Xamarin.Forms.Platform.iOS (#327)
- Renamed OxyPlot.XamarinFormsIOS to OxyPlot.Xamarin.Forms.Platform.iOS.Classic (#327)
- Renamed OxyPlot.XamarinFormsAndroid to OxyPlot.Xamarin.Forms.Platform.Android (#327)
- Renamed OxyPlot.XamarinFormsWinPhone to OxyPlot.Xamarin.Forms.Platform.WP8 (#327)
- Changed OxyPlot.Xamarin.Android target to Android level 10 (#223)
- Separated WPF Plot and PlotView (#252, #239)
- Current CandleStickSeries renamed to OldCandleStickSeries, replaced by a faster implementation (#369)
- Invalidate plot when ItemsSource contents change (INotifyCollectionChanged) on WPF only (#406)
- Xamarin.Forms references updated to 1.5.0.6447 (#293, #439)
- Change OxyPlot.Xamarin.Forms.Platform.Android target to Android level 15 (#439)
- Changed OxyPlot.Xamarin.Forms to portable Profile259 (#439)
- PlotController should not intercept input per default (#446)
- Changed DefaultTrackerFormatString for BoxPlotSeries (to include Mean) (#440)
- Changed Constructor of BoxPlotItem (to include Mean) (#440)
- Changed Axis, Annotation and Series Render() method (removed model parameter)
- Changed PCL project to profile 259, SL5 is separate now (#115)
- Extracted CreateReport() and CreateTextReport() from PlotModel (#517)
- Renamed GetLastUpdateException to GetLastPlotException and added the ability to see render exceptions(#543)
- Move TileMapAnnotation class to example library (#567)
- Change to semantic versioning (#595)
- Change GTKSharp3 project to x86 (#599)
- Change OxyPlot.Xamarin.Android to API Level 15 (#614)
- Add Xamarin.Forms renderer initialization to PlotViewRenderer (#632)
- Marked OxyPlot.Xamarin.Forms.Platform.*.Forms.Init() obsolete (#632)
- Throw exception if Xamarin.Forms renderer is not 'initialized' (#492)
- Make numeric values of DateTimeAxis compatible with ToOADate (#660)
- Make struct types immutable (#692)
- Implement IEquatable<T> for struct types (#692)
- BoxPlotItem changed to reference type (#692)
- Move Xamarin projects to new repository (#777)
- Remove CandleStickSeries.Append (#826)
- Change MinorInterval calculation, add unit test (#133)
- Rewrite LogarithmicAxis tick calculation (#820)
- Change Axis methods to protected virtual (#837)
- Move CalculateMinorInterval and CreateTickValues to AxisUtilities (#837)
- Change default number format to "g6" in Axis base class (#841)
- Push packages to myget.org (#847)
- Change the default format string to `null` for TimeSpanAxis and DateTimeAxis (#951)

### Removed
- StyleCop tasks (#556)
- OxyPlot.Metro project (superseded by OxyPlot.WindowsUniversal) (#241)
- PlotModel.ToSvg method. Use the SvgExporter instead. (#347)
- Constructors with parameters, use default constructors instead. (#347)
- Axis.ShowMinorTicks property, use MinorTickSize = 0 instead (#347)
- ManipulatorBase.GetCursorType method (#447)
- Model.GetElements() method
- Remove SL4 support (#115)
- Remove NET35 support (#115)
- PlotElement.Format method, use StringHelper.Format instead
- EnumerableExtensions.Reverse removed (#677)
- ListFiller (#705)

### Fixed
- Added check to LineAnnotation.GetScreenPoints to check if ActualMaximumX==ActualMinimumX for non-curved lines. (#1029)
- Incorrect placment of axis title of axes with AxisDistance (#1065)
- SharpDX control not being rendered when loaded
- SharpDX out of viewport scrolling.
- Multiple mouse clicks not being reported in OxyPlot.GtkSharp (#854)
- StemSeries Tracking to allow tracking on tiny stems (#809)
- Fixed PDFRenderContext text alignment issues for rotated text (#723)
- HeatMapSeries.GetValue returns NaN instead of calculating a wrong value in proximity to NaN (#256)
- Tracker position is wrong when PlotView is offset from origin (#455)
- CategoryAxis should use StringFormat (#415)
- Fixed the dependency of OxyPlot.Xamarin.Forms NuGet (#370)
- Add default ctor for Xamarin.Forms iOS renderer (#348)
- Windows Phone cursor exception (#345)
- Bar/ColumSeries tracker format string bug (#333)
- Fix exception for default tracker format strings (#265)
- Fix center-aligned legends (#79)
- Fix Markdown links to tag comparison URL with footnote-style links
- WPF dispatcher issue (#311, #309)
- Custom colors for scatters (#307)
- Rotated axis labels (#303,#301)
- Floating point error on axis labels (#289, #227)
- Performance of CandleStickSeries (#290)
- Tracker text for StairStepSeries (#263)
- XamarinForms/iOS view not updating when model is changed (#262)
- Improved WPF rendering performance (#260, #259)
- Null reference with MVVM binding (#255)
- WPF PngExporter background (#234)
- XamlExporter background (#233)
- .NET 3.5 build (#229)
- Support WinPhone 8.1 in core NuGet package (#161)
- Draw legend line with custom pattern (#356)
- iOS pan/zoom stability (#336)
- Xamarin.Forms iOS PlotViewRenderer crash (#458)
- Inaccurate tracker when using LogarithmicAxis (#443)
- Fix reset of transforms in WinForms render context (#489)
- Fix StringFormat for TimeSpanAxis not recognizing f, ff, fff, etc (#330)
- Fix  LineSeries SMOOTH=True will crash WinForms on right click (#499)
- Fix PlotView leak on iOS (#503)
- This PlotModel is already in use by some other PlotView control (#497)
- LegendTextColor not synchronized between wpf.Plot and InternalModel (#548)
- Legend in CandleStickSeries does not scale correctly (#554)
- Fix CodeGenerator exception for types without parameterless ctor (#573)
- Migrate automatic package restore (#557)
- Fix rendering of rotated 'math' text (#569, #448)
- WPF export demo (#568)
- Fixing a double comparison issue causing infinite loop (#587)
- Fix null reference exception when ActualPoints was null rendering a StairStepSeries (#582)
- Background color in the Xamarin.Forms views (#546)
- IsVisible change in Xamarin.Forms.Platform.iOS (#546)
- Rendering math text with syntax error gets stuck in an endless loop (#624)
- Fix issue with MinimumRange not taking Minimum and Maximum values into account (#550)
- Do not set default Controller in PlotView ctor (#436)
- Corrected owner type of Wpf.PathAnnotation dependency properties (#645)
- Fixed partial plot rendering on Xamarin.Android (#649)
- Default controller should not be shared in WPF PlotViews (#682)
- PositionAtZeroCrossing adds zero crossing line at wrong position (#635)
- Implement AreaSeries.ConstantY2 (#662)
- Null reference exception in ScatterSeries{T} actual points (#636)
- Code generation for HighLowItem (#634)
- Axis.MinimumRange did not work correctly (#711)
- FillColor in ErrorColumnSeries (#736)
- XAxisKey and YAxisKey added to Wpf.Annotations (#743)
- Fix HeatMapSeries cannot plot on Universal Windows (#745)
- Set Resolution in WinForms PngExporter (#754)
- Axis should never go into infinite loop (#758)
- Exception in BarSeriesBase (#790)
- Vertical Axes Title Font Bug (#474)
- Support string[] as ItemsSource in CategoryAxis (#825)
- Horizontal RangeColorAxis (#767)
- LogarithmicAxis sometimes places major ticks outside of the axis range (#850)
- LineSeries with smoothing raises exception (#72)
- Exception when legend is outside and plot area is small (#880)
- Axis alignment with MinimumRange (#794)
- Fixed strange number formatting when using LogarithmicAxis with very large or very small Series (#589)
- Fixed LogarithmicAxis to no longer freeze when the axis is reversed (#925)
- Prevent endless loop in LogarithmicAxis (#957)
- Fixed WPF series data not refreshed when not visible (included WPF LiveDemo)
- Fixed bug in selection of plot to display in OxyPlot.GtkSharp ExampleBrowser (#979)
- Fixed non-interpolation of HeatMapSeries in OxyPlot.GtkSharp (#980)
- Fixed axis min/max calc and axis assignment for CandleStick + VolumeSeries (#389)
- Fixed drawing of plot backgrounds in OxyPlot.GtkSharp (#990)

## [0.2014.1.546] - 2014-10-22
### Added
- Support data binding paths ("Point.X") (#210)
- Support for Xamarin.Forms (#204)
- Support for Windows Universal apps (#190)
- Improve TrackerFormatString consistency (#214)
- Support LineColor.BrokenLineColor
- LabelFormatString for ScatterSeries (#12)

### Changed
- Changed tracker format strings arguments (#214)
- Rename OxyPenLineJoin to LineJoin
- Rename LineStyle.Undefined to LineStyle.Automatic

### Fixed
- Improved text rendering for Android and iOS (#209)
- Custom shape outline for PointAnnotation (#174)
- Synchronize Wpf.Axis.MinimumRange (#205)
- TrackerHitResult bug (#198)
- Position of axis when PositionAtZeroCrossing = true (#189)
- Expose ScatterSeries.ActualPoints (#201)
- Add overridable Axis.FormatValueOverride (#181)
- PngExporter text formatting (#170)

[Unreleased]: https://github.com/oxyplot/oxyplot/compare/v1.0.0...HEAD
[1.0.0]: https://github.com/oxyplot/oxyplot/compare/v0.2014.1.546...v1.0.0
[0.2014.1.546]: https://github.com/oxyplot/oxyplot/compare/v0.0.1...v0.2014.1.546<|MERGE_RESOLUTION|>--- conflicted
+++ resolved
@@ -76,11 +76,8 @@
 - In WPF, make sure the axes are initalized when the Model is set before the PlotView has been loaded (#1303)
 - Fixed MinimumSegmentLength not working for LineSeries (#1044)
 - Fixed rendering issues with MagnitudeAxisFullPlotArea (#1364)
-<<<<<<< HEAD
 - OxyPlot.Core.Drawing PngExporter Export to Stream background (#1382)
-=======
 - Fixed Winforms clipping last line of rendered text (#1124, #1385)
->>>>>>> 002f3810
 
 ## [1.0.0] - 2016-09-11
 ### Added
