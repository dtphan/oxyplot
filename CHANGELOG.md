--- conflicted
+++ resolved
@@ -58,11 +58,8 @@
 - CandleStick is overlapped when item.open == item.close in the CandleStickAndVolumeSeries (#1245)
 - Out of memory exception and performance issue with Catmull-Rom Spline (#1237)
 - Cache and Dispose Brush and Pen objects used by GraphicsRenderContext (#1230)
-<<<<<<< HEAD
 - Fixed references to RectangleItem in HistogramSeries
-=======
 - Fix AxisChangedEventArgs.DeltaMaximum in Axes.Reset (#1306)
->>>>>>> 0ec0a20e
 
 ## [1.0.0] - 2016-09-11
 ### Added
