﻿// --------------------------------------------------------------------------------------------------------------------
// <copyright file="XYAxisSeries.cs" company="OxyPlot">
//   Copyright (c) 2014 OxyPlot contributors
// </copyright>
// <summary>
//   Provides an abstract base class for series that are related to an X-axis and a Y-axis.
// </summary>
// --------------------------------------------------------------------------------------------------------------------

namespace OxyPlot.Series
{
    using System;
    using System.Collections.Generic;

    using OxyPlot.Axes;

    /// <summary>
    /// Provides an abstract base class for series that are related to an X-axis and a Y-axis.
    /// </summary>
    public abstract class XYAxisSeries : ItemsSeries
    {
        /// <summary>
        /// Indicates whether the X coordinate of all data point increases monotonically.
        /// </summary>
        protected bool IsXMonotonic;

        /// <summary>
        /// Last visible window start position in data points collection.
        /// </summary>
        protected int WindowStartIndex;

        /// <summary>
        /// The default tracker format string
        /// </summary>
        public const string DefaultTrackerFormatString = "{0}\n{1}: {2}\n{3}: {4}";

        /// <summary>
        /// The default x-axis title
        /// </summary>
        protected const string DefaultXAxisTitle = "X";

        /// <summary>
        /// The default y-axis title
        /// </summary>
        protected const string DefaultYAxisTitle = "Y";

        /// <summary>
        /// Initializes a new instance of the <see cref="XYAxisSeries"/> class.
        /// </summary>
        protected XYAxisSeries()
        {
            this.TrackerFormatString = DefaultTrackerFormatString;
        }

        /// <summary>
        /// Gets or sets the maximum x-coordinate of the dataset.
        /// </summary>
        /// <value>The maximum x-coordinate.</value>
        public double MaxX { get; protected set; }

        /// <summary>
        /// Gets or sets the maximum y-coordinate of the dataset.
        /// </summary>
        /// <value>The maximum y-coordinate.</value>
        public double MaxY { get; protected set; }

        /// <summary>
        /// Gets or sets the minimum x-coordinate of the dataset.
        /// </summary>
        /// <value>The minimum x-coordinate.</value>
        public double MinX { get; protected set; }

        /// <summary>
        /// Gets or sets the minimum y-coordinate of the dataset.
        /// </summary>
        /// <value>The minimum y-coordinate.</value>
        public double MinY { get; protected set; }

        /// <summary>
        /// Gets the x-axis.
        /// </summary>
        /// <value>The x-axis.</value>
        public Axis XAxis { get; private set; }

        /// <summary>
        /// Gets or sets the x-axis key. The default is <c>null</c>.
        /// </summary>
        /// <value>The x-axis key.</value>
        public string XAxisKey { get; set; }

        /// <summary>
        /// Gets the y-axis.
        /// </summary>
        /// <value>The y-axis.</value>
        public Axis YAxis { get; private set; }

        /// <summary>
        /// Gets or sets the y-axis key. The default is <c>null</c>.
        /// </summary>
        /// <value>The y-axis key.</value>
        public string YAxisKey { get; set; }

        /// <summary>
        /// Gets a value indicating whether the X coordinate of all data point increases monotonically.
        /// </summary>
        protected bool IsXMonotonic { get; private set; }

        /// <summary>
        /// Gets or sets the last visible window start position in the data points collection.
        /// </summary>
        protected int WindowStartIndex { get; set; }

        /// <summary>
        /// Gets the rectangle the series uses on the screen (screen coordinates).
        /// </summary>
        /// <returns>The rectangle.</returns>
        public OxyRect GetScreenRectangle()
        {
            return this.GetClippingRect();
        }

        /// <summary>
        /// Renders the legend symbol on the specified rendering context.
        /// </summary>
        /// <param name="rc">The rendering context.</param>
        /// <param name="legendBox">The legend rectangle.</param>
        public override void RenderLegend(IRenderContext rc, OxyRect legendBox)
        {
        }

        /// <summary>
        /// Transforms from a screen point to a data point by the axes of this series.
        /// </summary>
        /// <param name="p">The screen point.</param>
        /// <returns>A data point.</returns>
        public DataPoint InverseTransform(ScreenPoint p)
        {
            return this.XAxis.InverseTransform(p.X, p.Y, this.YAxis);
        }

        /// <summary>
        /// Transforms the specified coordinates to a screen point by the axes of this series.
        /// </summary>
        /// <param name="x">The x coordinate.</param>
        /// <param name="y">The y coordinate.</param>
        /// <returns>A screen point.</returns>
        public ScreenPoint Transform(double x, double y)
        {
            return this.XAxis.Transform(x, y, this.YAxis);
        }

        /// <summary>
        /// Transforms the specified data point to a screen point by the axes of this series.
        /// </summary>
        /// <param name="p">The point.</param>
        /// <returns>A screen point.</returns>
        public ScreenPoint Transform(DataPoint p)
        {
            return this.XAxis.Transform(p.X, p.Y, this.YAxis);
        }

        /// <summary>
        /// Check if this data series requires X/Y axes. (e.g. Pie series do not require axes)
        /// </summary>
        /// <returns>The are axes required.</returns>
        protected internal override bool AreAxesRequired()
        {
            return true;
        }

        /// <summary>
        /// Ensures that the axes of the series is defined.
        /// </summary>
        protected internal override void EnsureAxes()
        {
            this.XAxis = this.PlotModel.GetAxisOrDefault(this.XAxisKey, this.PlotModel.DefaultXAxis);
            this.YAxis = this.PlotModel.GetAxisOrDefault(this.YAxisKey, this.PlotModel.DefaultYAxis);
        }

        /// <summary>
        /// Check if the data series is using the specified axis.
        /// </summary>
        /// <param name="axis">An axis.</param>
        /// <returns>True if the axis is in use.</returns>
        protected internal override bool IsUsing(Axis axis)
        {
            return false;
        }

        /// <summary>
        /// Sets default values from the plot model.
        /// </summary>
        protected internal override void SetDefaultValues()
        {
        }

        /// <summary>
        /// Updates the axes to include the max and min of this series.
        /// </summary>
        protected internal override void UpdateAxisMaxMin()
        {
            this.XAxis.Include(this.MinX);
            this.XAxis.Include(this.MaxX);
            this.YAxis.Include(this.MinY);
            this.YAxis.Include(this.MaxY);
        }

        /// <summary>
        /// Updates the data.
        /// </summary>
        protected internal override void UpdateData()
        {
            this.WindowStartIndex = 0;
        }

        /// <summary>
        /// Updates the maximum and minimum values of the series.
        /// </summary>
        protected internal override void UpdateMaxMin()
        {
            this.MinX = this.MinY = this.MaxX = this.MaxY = double.NaN;
        }

        /// <summary>
        /// Gets the clipping rectangle.
        /// </summary>
        /// <returns>The clipping rectangle.</returns>
        protected OxyRect GetClippingRect()
        {
            double minX = Math.Min(this.XAxis.ScreenMin.X, this.XAxis.ScreenMax.X);
            double minY = Math.Min(this.YAxis.ScreenMin.Y, this.YAxis.ScreenMax.Y);
            double maxX = Math.Max(this.XAxis.ScreenMin.X, this.XAxis.ScreenMax.X);
            double maxY = Math.Max(this.YAxis.ScreenMin.Y, this.YAxis.ScreenMax.Y);

            return new OxyRect(minX, minY, maxX - minX, maxY - minY);
        }

        /// <summary>
        /// Gets the point on the curve that is nearest the specified point.
        /// </summary>
        /// <param name="points">The point list.</param>
        /// <param name="point">The point.</param>
        /// <returns>A tracker hit result if a point was found.</returns>
        /// <remarks>The Text property of the result will not be set, since the formatting depends on the various series.</remarks>
        protected TrackerHitResult GetNearestInterpolatedPointInternal(List<DataPoint> points, ScreenPoint point)
        {
            if (this.XAxis == null || this.YAxis == null || points == null)
            {
                return null;
            }

            var spn = default(ScreenPoint);
            var dpn = default(DataPoint);
            double index = -1;

            double minimumDistance = double.MaxValue;

            for (int i = 0; i + 1 < points.Count; i++)
            {
                var p1 = points[i];
                var p2 = points[i + 1];
                if (!this.IsValidPoint(p1) || !this.IsValidPoint(p2))
                {
                    continue;
                }

                var sp1 = this.Transform(p1);
                var sp2 = this.Transform(p2);

                // Find the nearest point on the line segment.
                var spl = ScreenPointHelper.FindPointOnLine(point, sp1, sp2);

                if (ScreenPoint.IsUndefined(spl))
                {
                    // P1 && P2 coincident
                    continue;
                }

                double l2 = (point - spl).LengthSquared;

                if (l2 < minimumDistance)
                {
                    double segmentLength = (sp2 - sp1).Length;
                    double u = segmentLength > 0 ? (spl - sp1).Length / segmentLength : 0;
                    dpn = this.InverseTransform(spl);
                    spn = spl;
                    minimumDistance = l2;
                    index = i + u;
                }
            }

            if (minimumDistance < double.MaxValue)
            {
                var item = this.GetItem((int)Math.Round(index));
                return new TrackerHitResult
                {
                    Series = this,
                    DataPoint = dpn,
                    Position = spn,
                    Item = item,
                    Index = index
                };
            }

            return null;
        }

        /// <summary>
        /// Gets the nearest point.
        /// </summary>
        /// <param name="points">The points (data coordinates).</param>
        /// <param name="point">The point (screen coordinates).</param>
        /// <returns>A <see cref="TrackerHitResult" /> if a point was found, <c>null</c> otherwise.</returns>
        /// <remarks>The Text property of the result will not be set, since the formatting depends on the various series.</remarks>
        protected TrackerHitResult GetNearestPointInternal(IEnumerable<DataPoint> points, ScreenPoint point)
        {
            var spn = default(ScreenPoint);
            var dpn = default(DataPoint);
            double index = -1;

            double minimumDistance = double.MaxValue;
            int i = 0;
            foreach (var p in points)
            {
                if (!this.IsValidPoint(p))
                {
                    i++;
                    continue;
                }

                var sp = this.XAxis.Transform(p.x, p.y, this.YAxis);
                double d2 = (sp - point).LengthSquared;

                if (d2 < minimumDistance)
                {
                    dpn = p;
                    spn = sp;
                    minimumDistance = d2;
                    index = i;
                }

                i++;
            }

            if (minimumDistance < double.MaxValue)
            {
                var item = this.GetItem((int)Math.Round(index));
                return new TrackerHitResult
                {
                    Series = this,
                    DataPoint = dpn,
                    Position = spn,
                    Item = item,
                    Index = index
                };
            }

            return null;
        }

        /// <summary>
        /// Determines whether the specified point is valid.
        /// </summary>
        /// <param name="pt">The point.</param>
        /// <returns><c>true</c> if the point is valid; otherwise, <c>false</c> .</returns>
        protected virtual bool IsValidPoint(DataPoint pt)
        {
            return
                this.XAxis != null && this.XAxis.IsValidValue(pt.X) &&
                this.YAxis != null && this.YAxis.IsValidValue(pt.Y);
        }

        /// <summary>
        /// Determines whether the specified point is valid.
        /// </summary>
        /// <param name="x">The x coordinate.</param>
        /// <param name="y">The y coordinate.</param>
        /// <returns><c>true</c> if the point is valid; otherwise, <c>false</c> . </returns>
        protected bool IsValidPoint(double x, double y)
        {
            return
                this.XAxis != null && this.XAxis.IsValidValue(x) &&
                this.YAxis != null && this.YAxis.IsValidValue(y);
        }

        /// <summary>
        /// Updates the Max/Min limits from the specified <see cref="DataPoint" /> list.
        /// </summary>
        /// <param name="points">The list of points.</param>
        protected void InternalUpdateMaxMin(List<DataPoint> points)
        {
            if (points == null)
            {
                throw new ArgumentNullException("points");
            }

            this.IsXMonotonic = true;

            if (points.Count == 0)
            {
                return;
            }

            double minx = this.MinX;
            double miny = this.MinY;
            double maxx = this.MaxX;
            double maxy = this.MaxY;

            if (double.IsNaN(minx))
            {
                minx = double.MaxValue;
            }

            if (double.IsNaN(miny))
            {
                miny = double.MaxValue;
            }

            if (double.IsNaN(maxx))
            {
                maxx = double.MinValue;
            }

            if (double.IsNaN(maxy))
            {
                maxy = double.MinValue;
            }

            double lastX = double.MinValue;
            foreach (var pt in points)
            {
                double x = pt.X;
                double y = pt.Y;

                // Check if the point is valid
                if (!this.IsValidPoint(pt))
                {
                    continue;
                }

                if (x < lastX)
                {
                    this.IsXMonotonic = false;
                }

                if (x < minx)
                {
                    minx = x;
                }

                if (x > maxx)
                {
                    maxx = x;
                }

                if (y < miny)
                {
                    miny = y;
                }

                if (y > maxy)
                {
                    maxy = y;
                }

                lastX = x;
            }

            if (minx < double.MaxValue)
            {
                if (minx < this.XAxis.FilterMinValue)
                {
                    minx = this.XAxis.FilterMinValue;
                }

                this.MinX = minx;
            }

            if (miny < double.MaxValue)
            {
                if (miny < this.YAxis.FilterMinValue)
                {
                    miny = this.YAxis.FilterMinValue;
                }

                this.MinY = miny;
            }

            if (maxx > double.MinValue)
            {
                if (maxx > this.XAxis.FilterMaxValue)
                {
                    maxx = this.XAxis.FilterMaxValue;
                }

                this.MaxX = maxx;
            }

            if (maxy > double.MinValue)
            {
                if (maxy > this.YAxis.FilterMaxValue)
                {
                    maxy = this.YAxis.FilterMaxValue;
                }

                this.MaxY = maxy;
            }
        }

        /// <summary>
        /// Updates the Max/Min limits from the specified list.
        /// </summary>
        /// <typeparam name="T">The type of the elements in the list.</typeparam>
        /// <param name="items">The items.</param>
        /// <param name="xf">A function that provides the x value for each item.</param>
        /// <param name="yf">A function that provides the y value for each item.</param>
        /// <exception cref="System.ArgumentNullException">The items argument cannot be null.</exception>
        protected void InternalUpdateMaxMin<T>(List<T> items, Func<T, double> xf, Func<T, double> yf)
        {
            if (items == null)
            {
                throw new ArgumentNullException("items");
            }

            this.IsXMonotonic = true;

            if (items.Count == 0)
            {
                return;
            }

            double minx = this.MinX;
            double miny = this.MinY;
            double maxx = this.MaxX;
            double maxy = this.MaxY;

            if (double.IsNaN(minx))
            {
                minx = double.MaxValue;
            }

            if (double.IsNaN(miny))
            {
                miny = double.MaxValue;
            }

            if (double.IsNaN(maxx))
            {
                maxx = double.MinValue;
            }

            if (double.IsNaN(maxy))
            {
                maxy = double.MinValue;
            }

            double lastX = double.MinValue;
            foreach (var item in items)
            {
                double x = xf(item);
                double y = yf(item);

                // Check if the point is valid
                if (!this.IsValidPoint(x, y))
                {
                    continue;
                }

                if (x < lastX)
                {
                    this.IsXMonotonic = false;
                }

                if (x < minx)
                {
                    minx = x;
                }

                if (x > maxx)
                {
                    maxx = x;
                }

                if (y < miny)
                {
                    miny = y;
                }

                if (y > maxy)
                {
                    maxy = y;
                }

                lastX = x;
            }

            if (minx < double.MaxValue)
            {
                this.MinX = minx;
            }

            if (miny < double.MaxValue)
            {
                this.MinY = miny;
            }

            if (maxx > double.MinValue)
            {
                this.MaxX = maxx;
            }

            if (maxy > double.MinValue)
            {
                this.MaxY = maxy;
            }
        }

        /// <summary>
        /// Updates the Max/Min limits from the specified collection.
        /// </summary>
        /// <typeparam name="T">The type of the items in the collection.</typeparam>
        /// <param name="items">The items.</param>
        /// <param name="xmin">A function that provides the x minimum for each item.</param>
        /// <param name="xmax">A function that provides the x maximum for each item.</param>
        /// <param name="ymin">A function that provides the y minimum for each item.</param>
        /// <param name="ymax">A function that provides the y maximum for each item.</param>
        /// <exception cref="System.ArgumentNullException">The items argument cannot be null.</exception>
        protected void InternalUpdateMaxMin<T>(List<T> items, Func<T, double> xmin, Func<T, double> xmax, Func<T, double> ymin, Func<T, double> ymax)
        {
            if (items == null)
            {
                throw new ArgumentNullException("items");
            }

            this.IsXMonotonic = true;

            if (items.Count == 0)
            {
                return;
            }

            double minx = this.MinX;
            double miny = this.MinY;
            double maxx = this.MaxX;
            double maxy = this.MaxY;

            if (double.IsNaN(minx))
            {
                minx = double.MaxValue;
            }

            if (double.IsNaN(miny))
            {
                miny = double.MaxValue;
            }

            if (double.IsNaN(maxx))
            {
                maxx = double.MinValue;
            }

            if (double.IsNaN(maxy))
            {
                maxy = double.MinValue;
            }

            double lastX0 = double.MinValue;
            double lastX1 = double.MinValue;
            foreach (var item in items)
            {
                double x0 = xmin(item);
                double x1 = xmax(item);
                double y0 = ymin(item);
                double y1 = ymax(item);

                if (!this.IsValidPoint(x0, y0) || !this.IsValidPoint(x1, y1))
                {
                    continue;
                }

                if (x0 < lastX0 || x1 < lastX1)
                {
                    this.IsXMonotonic = false;
                }

                if (x0 < minx)
                {
                    minx = x0;
                }

                if (x1 > maxx)
                {
                    maxx = x1;
                }

                if (y0 < miny)
                {
                    miny = y0;
                }

                if (y1 > maxy)
                {
                    maxy = y1;
                }

                lastX0 = x0;
                lastX1 = x1;
            }

            if (minx < double.MaxValue)
            {
                this.MinX = minx;
            }

            if (miny < double.MaxValue)
            {
                this.MinY = miny;
            }

            if (maxx > double.MinValue)
            {
                this.MaxX = maxx;
            }

            if (maxy > double.MinValue)
            {
                this.MaxY = maxy;
            }
        }

        /// <summary>
        /// Verifies that both axes are defined.
        /// </summary>
        protected void VerifyAxes()
        {
            if (this.XAxis == null)
            {
                throw new InvalidOperationException("XAxis not defined.");
            }

            if (this.YAxis == null)
            {
                throw new InvalidOperationException("YAxis not defined.");
            }
        }

        /// <summary>
        /// Updates visible window start index.
        /// </summary>
<<<<<<< HEAD
        /// <param name="items">Data points.</param>
        /// <param name="xGetter">Function that gets data point X coordinate.</param>
        /// <param name="targetX">X coordinate of visible window start.</param>
        protected void UpdateWindowStartIndex<T>(List<T> items, Func<T, double> xGetter, double targetX)
        {
            this.UpdateWindowStartIndex(items, xGetter, targetX, ref this.WindowStartIndex);
        }

        /// <summary>
        /// Updates visible window start index.
        /// </summary>
        /// <param name="items">Data points.</param>
        /// <param name="xGetter">Function that gets data point X coordinate.</param>
        /// <param name="targetX">X coordinate of visible window start.</param>
        /// <param name="lastIndex">Last window index.</param>
        protected void UpdateWindowStartIndex<T>(List<T> items, Func<T, double> xGetter, double targetX, ref int lastIndex)
        {
            lastIndex = this.FindWindowStartIndex(items, xGetter, targetX, lastIndex);
=======
        /// <typeparam name="T">The type of the list items.</typeparam>
        /// <param name="items">Data points.</param>
        /// <param name="xgetter">Function that gets data point X coordinate.</param>
        /// <param name="targetX">X coordinate of visible window start.</param>
        /// <param name="lastIndex">Last window index.</param>
        /// <returns>The new window start index.</returns>
        protected int UpdateWindowStartIndex<T>(List<T> items, Func<T, double> xgetter, double targetX, int lastIndex)
        {
            lastIndex = this.FindWindowStartIndex(items, xgetter, targetX, lastIndex);
>>>>>>> ae9842af
            if (lastIndex > 0)
            {
                lastIndex--;
            }
<<<<<<< HEAD
        }

        /// <summary>
        /// Find index of max(x) &lt;= target x in a list of data points
        /// </summary>
        /// <param name='items'>
        /// vector of data points
        /// </param>
        /// <param name="xGetter">Function that gets data point X coordinate.</param>
        /// <param name='targetX'>
        /// target x.
        /// </param>
        /// <param name='initialGuess'>
        /// initial guess index.
        /// </param>
        /// <returns>
        /// index of x with max(x) &lt;= target x or -1 if cannot find
        /// </returns>
        protected int FindWindowStartIndex<T>(List<T> items, Func<T, double> xGetter, double targetX, int initialGuess)
=======

            return lastIndex;
        }

        /// <summary>
        /// Finds the index of max(x) &lt;= target x in a list of data points
        /// </summary>
        /// <typeparam name="T">The type of the list items.</typeparam>
        /// <param name="items">vector of data points</param>
        /// <param name="xgetter">Function that gets data point X coordinate.</param>
        /// <param name="targetX">target x.</param>
        /// <param name="initialGuess">initial guess index.</param>
        /// <returns>
        /// index of x with max(x) &lt;= target x or -1 if cannot find
        /// </returns>
        protected int FindWindowStartIndex<T>(List<T> items, Func<T, double> xgetter, double targetX, int initialGuess)
>>>>>>> ae9842af
        {
            int lastguess = 0;
            int start = 0;
            int end = items.Count - 1;
            int curGuess = initialGuess;

            while (start <= end)
            {
                if (curGuess < start)
                {
                    return lastguess;
                }
                else if (curGuess > end)
                {
                    return end;
                }

<<<<<<< HEAD
                double guessX = xGetter(items[curGuess]);
=======
                double guessX = xgetter(items[curGuess]);
>>>>>>> ae9842af
                if (guessX.Equals(targetX))
                {
                    return curGuess;
                }
                else if (guessX > targetX)
                {
                    end = curGuess - 1;
                    if (end < start)
                    {
                        return lastguess;
                    }
                    else if (end == start)
                    {
                        return end;
                    }
                }
                else
                {
                    start = curGuess + 1;
                    lastguess = curGuess;
                }

                if (start >= end)
                {
                    return lastguess;
                }

<<<<<<< HEAD
                double endX = xGetter(items[end]);
                double startX = xGetter(items[start]);
=======
                double endX = xgetter(items[end]);
                double startX = xgetter(items[start]);
>>>>>>> ae9842af

                var m = (end - start + 1) / (endX - startX);
                curGuess = start + (int)((targetX - startX) * m);
            }

            return lastguess;
        }
    }
}<|MERGE_RESOLUTION|>--- conflicted
+++ resolved
@@ -20,16 +20,6 @@
     public abstract class XYAxisSeries : ItemsSeries
     {
         /// <summary>
-        /// Indicates whether the X coordinate of all data point increases monotonically.
-        /// </summary>
-        protected bool IsXMonotonic;
-
-        /// <summary>
-        /// Last visible window start position in data points collection.
-        /// </summary>
-        protected int WindowStartIndex;
-
-        /// <summary>
         /// The default tracker format string
         /// </summary>
         public const string DefaultTrackerFormatString = "{0}\n{1}: {2}\n{3}: {4}";
@@ -747,26 +737,6 @@
         /// <summary>
         /// Updates visible window start index.
         /// </summary>
-<<<<<<< HEAD
-        /// <param name="items">Data points.</param>
-        /// <param name="xGetter">Function that gets data point X coordinate.</param>
-        /// <param name="targetX">X coordinate of visible window start.</param>
-        protected void UpdateWindowStartIndex<T>(List<T> items, Func<T, double> xGetter, double targetX)
-        {
-            this.UpdateWindowStartIndex(items, xGetter, targetX, ref this.WindowStartIndex);
-        }
-
-        /// <summary>
-        /// Updates visible window start index.
-        /// </summary>
-        /// <param name="items">Data points.</param>
-        /// <param name="xGetter">Function that gets data point X coordinate.</param>
-        /// <param name="targetX">X coordinate of visible window start.</param>
-        /// <param name="lastIndex">Last window index.</param>
-        protected void UpdateWindowStartIndex<T>(List<T> items, Func<T, double> xGetter, double targetX, ref int lastIndex)
-        {
-            lastIndex = this.FindWindowStartIndex(items, xGetter, targetX, lastIndex);
-=======
         /// <typeparam name="T">The type of the list items.</typeparam>
         /// <param name="items">Data points.</param>
         /// <param name="xgetter">Function that gets data point X coordinate.</param>
@@ -776,32 +746,10 @@
         protected int UpdateWindowStartIndex<T>(List<T> items, Func<T, double> xgetter, double targetX, int lastIndex)
         {
             lastIndex = this.FindWindowStartIndex(items, xgetter, targetX, lastIndex);
->>>>>>> ae9842af
             if (lastIndex > 0)
             {
                 lastIndex--;
             }
-<<<<<<< HEAD
-        }
-
-        /// <summary>
-        /// Find index of max(x) &lt;= target x in a list of data points
-        /// </summary>
-        /// <param name='items'>
-        /// vector of data points
-        /// </param>
-        /// <param name="xGetter">Function that gets data point X coordinate.</param>
-        /// <param name='targetX'>
-        /// target x.
-        /// </param>
-        /// <param name='initialGuess'>
-        /// initial guess index.
-        /// </param>
-        /// <returns>
-        /// index of x with max(x) &lt;= target x or -1 if cannot find
-        /// </returns>
-        protected int FindWindowStartIndex<T>(List<T> items, Func<T, double> xGetter, double targetX, int initialGuess)
-=======
 
             return lastIndex;
         }
@@ -818,7 +766,6 @@
         /// index of x with max(x) &lt;= target x or -1 if cannot find
         /// </returns>
         protected int FindWindowStartIndex<T>(List<T> items, Func<T, double> xgetter, double targetX, int initialGuess)
->>>>>>> ae9842af
         {
             int lastguess = 0;
             int start = 0;
@@ -836,11 +783,7 @@
                     return end;
                 }
 
-<<<<<<< HEAD
-                double guessX = xGetter(items[curGuess]);
-=======
                 double guessX = xgetter(items[curGuess]);
->>>>>>> ae9842af
                 if (guessX.Equals(targetX))
                 {
                     return curGuess;
@@ -868,13 +811,8 @@
                     return lastguess;
                 }
 
-<<<<<<< HEAD
-                double endX = xGetter(items[end]);
-                double startX = xGetter(items[start]);
-=======
                 double endX = xgetter(items[end]);
                 double startX = xgetter(items[start]);
->>>>>>> ae9842af
 
                 var m = (end - start + 1) / (endX - startX);
                 curGuess = start + (int)((targetX - startX) * m);
